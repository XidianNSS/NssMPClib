--- conflicted
+++ resolved
@@ -30,19 +30,10 @@
    },
    "outputs": [],
    "source": [
-<<<<<<< HEAD
-    "\n",
-    "from NssMPC.crypto.aux_parameter import *\n",
-    "from NssMPC.primitives.secret_sharing.function import VSigmaKey\n",
-    "from NssMPC.protocols.honest_majority_3pc.oblivious_select_dpf import VOSKey\n",
-    "from NssMPC.protocols.honest_majority_3pc import RssTruncAuxParams\n",
-    "from NssMPC.protocols import MaliciousCMPKey, MACKey\n",
-=======
     "from NssMPC.crypto.aux_parameter import *\n",
     "from NssMPC.crypto.aux_parameter.function_secret_sharing_keys.vsigma_key import VSigmaKey\n",
     "from NssMPC.crypto.aux_parameter.select_keys.vos_key import VOSKey\n",
     "from NssMPC.crypto.aux_parameter.truncation_keys.rss_trunc_aux_param import RssTruncAuxParams\n",
->>>>>>> 340e142a
     "\n",
     "gen_num = 100\n",
     "\n",
